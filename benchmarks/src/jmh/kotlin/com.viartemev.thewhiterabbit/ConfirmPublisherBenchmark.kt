package com.viartemev.thewhiterabbit

import com.rabbitmq.client.Connection
import com.rabbitmq.client.ConnectionFactory
import com.rabbitmq.client.MessageProperties
import com.viartemev.thewhiterabbit.channel.ConfirmChannel
import com.viartemev.thewhiterabbit.channel.createConfirmChannel
import com.viartemev.thewhiterabbit.publisher.ConfirmPublisher
import com.viartemev.thewhiterabbit.publisher.OutboundMessage
import kotlinx.coroutines.awaitAll
import kotlinx.coroutines.runBlocking
import org.openjdk.jmh.annotations.Benchmark
import org.openjdk.jmh.annotations.BenchmarkMode
import org.openjdk.jmh.annotations.Fork
import org.openjdk.jmh.annotations.Level
import org.openjdk.jmh.annotations.Measurement
import org.openjdk.jmh.annotations.Mode
import org.openjdk.jmh.annotations.OutputTimeUnit
import org.openjdk.jmh.annotations.Param
import org.openjdk.jmh.annotations.Scope
import org.openjdk.jmh.annotations.Setup
import org.openjdk.jmh.annotations.State
import org.openjdk.jmh.annotations.TearDown
import org.openjdk.jmh.annotations.Warmup
import org.openjdk.jmh.infra.Blackhole
import java.util.concurrent.TimeUnit

@Warmup(iterations = 5, time = 5, timeUnit = TimeUnit.SECONDS)
@Measurement(iterations = 1, time = 5, timeUnit = TimeUnit.SECONDS)
@Fork(value = 2)
@State(Scope.Benchmark)
open class ConfirmPublisherBenchmark {

    @Param("1", "10", "100", "1000", "10000", "100000")
    private var numberOfMessages: Int = 0
    private val testQueueName = "jmh_test_queue"
    private val factory = ConnectionFactory().apply { useNio() }
    private lateinit var connection: Connection
    private lateinit var channel: ConfirmChannel
    private lateinit var publisher: ConfirmPublisher
    private lateinit var messages: List<OutboundMessage>

    @Setup(Level.Iteration)
    fun setup() {
        connection = factory.newConnection()
        channel = connection.createConfirmChannel()
        channel.queueDeclare(testQueueName, false, false, false, mapOf())
        publisher = channel.publisher()
        messages = (1..numberOfMessages).map { createMessage() }
    }

    @TearDown(Level.Iteration)
    fun tearDownPublisher() {
        channel.queueDelete(testQueueName)
        channel.close()
        connection.close()
    }

    @Benchmark
    @BenchmarkMode(Mode.AverageTime)
    @OutputTimeUnit(TimeUnit.MICROSECONDS)
    fun avgTimeSendWithPublishConfirm(blackhole: Blackhole) = runBlocking {
        blackhole.consume(publisher.publishWithConfirmAsync(messages = messages).awaitAll())
    }

    @Benchmark
<<<<<<< HEAD
    fun sendWithPublishConfirm(blackhole: Blackhole) = runBlocking {
=======
    @BenchmarkMode(Mode.Throughput)
    @OutputTimeUnit(TimeUnit.MICROSECONDS)
    fun throughputSendWithPublishConfirm(blackhole: Blackhole) = runBlocking {
>>>>>>> f9890dfe
        blackhole.consume(publisher.publishWithConfirmAsync(messages = messages).awaitAll())
    }


    private fun createMessage(): OutboundMessage = OutboundMessage("", testQueueName, MessageProperties.MINIMAL_BASIC, "")
}<|MERGE_RESOLUTION|>--- conflicted
+++ resolved
@@ -64,13 +64,9 @@
     }
 
     @Benchmark
-<<<<<<< HEAD
-    fun sendWithPublishConfirm(blackhole: Blackhole) = runBlocking {
-=======
     @BenchmarkMode(Mode.Throughput)
     @OutputTimeUnit(TimeUnit.MICROSECONDS)
     fun throughputSendWithPublishConfirm(blackhole: Blackhole) = runBlocking {
->>>>>>> f9890dfe
         blackhole.consume(publisher.publishWithConfirmAsync(messages = messages).awaitAll())
     }
 

# The White Rabbit 
[![Build Status](https://travis-ci.org/viartemev/the-white-rabbit.svg?branch=master)](https://travis-ci.org/viartemev/the-white-rabbit)
[ ![Download](https://api.bintray.com/packages/viartemev/Maven/the-white-rabbit/images/download.svg) ](https://bintray.com/viartemev/Maven/the-white-rabbit/_latestVersion)
[![Open Source Helpers](https://www.codetriage.com/viartemev/the-white-rabbit/badges/users.svg)](https://www.codetriage.com/viartemev/the-white-rabbit)
[![codecov](https://codecov.io/gh/viartemev/the-white-rabbit/branch/master/graph/badge.svg)](https://codecov.io/gh/viartemev/the-white-rabbit)
[![License: MIT](https://img.shields.io/badge/License-MIT-yellow.svg)](https://opensource.org/licenses/MIT)
[![Gitter](https://badges.gitter.im/kotlin-the-white-rabbit/community.svg)](https://gitter.im/kotlin-the-white-rabbit/community?utm_source=badge&utm_medium=badge&utm_campaign=pr-badge)

The White Rabbit is an asynchronous RabbitMQ (AMQP) client based on Kotlin coroutines  
### [Benchmarks](https://github.com/viartemev/the-white-rabbit/issues/88#issuecomment-470461937)
### Adding to project:
##### Gradle:
```
repositories {
    jcenter()
}

compile 'com.viartemev:the-white-rabbit:$version'
```
##### Maven:
```
<repositories>
    <repository>
        <id>jcenter</id>
        <url>https://jcenter.bintray.com/</url>
    </repository>
</repositories>

<dependency>
  <groupId>com.viartemev</groupId>
  <artifactId>the-white-rabbit</artifactId>
  <version>${version}</version>
</dependency>
```

### Usage:
##### - Async message publishing with confirmation: 
```kotlin
connection.confirmChannel {
<<<<<<< HEAD
     publish {
        coroutineScope {
            (1..n).map { publishWithConfirm(createMessage("Hello #$it")) }.awaitAll()
        }
=======
    publish {
        val messages = (1..n).map { createMessage("Hello #$it") }
        publishWithConfirmAsync(coroutineContext, messages).awaitAll()
>>>>>>> f9890dfe
    }
}
```
or
```kotlin
connection.confirmChannel {
<<<<<<< HEAD
    publish {
        val messages = (1..n).map { createMessage("Hello #$it") }
        publishWithConfirmAsync(messages = messages).awaitAll()
=======
     publish {
        coroutineScope {
            val messages = (1..n).map { createMessage("Hello #$it") }
            messages.map { async { publishWithConfirm(it) } }
        }
>>>>>>> f9890dfe
    }
}
```

##### - Async message consuming with acknowledgement: 
Consume only n-messages:
```kotlin
connection.channel {
    consume(QUEUE_NAME, PREFETCH_COUNT) {
        (1..n).map { async { consumeMessageWithConfirm({ println(it) }) } }.awaitAll()
    }
}
```

##### - Async exchange declaration:
```kotlin
channel.declareExchange(ExchangeSpecification(EXCHANGE_NAME))
```
##### - Async queue declaration:
```kotlin
channel.declareQueue(QueueSpecification(QUEUE_NAME))
```
##### - Async queue binding to an exchange:
```kotlin
channel.bindQueue(BindQueueSpecification(EXCHANGE_NAME, QUEUE_NAME))
```<|MERGE_RESOLUTION|>--- conflicted
+++ resolved
@@ -37,38 +37,25 @@
 ##### - Async message publishing with confirmation: 
 ```kotlin
 connection.confirmChannel {
-<<<<<<< HEAD
-     publish {
-        coroutineScope {
-            (1..n).map { publishWithConfirm(createMessage("Hello #$it")) }.awaitAll()
-        }
-=======
     publish {
         val messages = (1..n).map { createMessage("Hello #$it") }
         publishWithConfirmAsync(coroutineContext, messages).awaitAll()
->>>>>>> f9890dfe
     }
 }
 ```
 or
 ```kotlin
 connection.confirmChannel {
-<<<<<<< HEAD
-    publish {
-        val messages = (1..n).map { createMessage("Hello #$it") }
-        publishWithConfirmAsync(messages = messages).awaitAll()
-=======
      publish {
         coroutineScope {
             val messages = (1..n).map { createMessage("Hello #$it") }
             messages.map { async { publishWithConfirm(it) } }
         }
->>>>>>> f9890dfe
     }
 }
 ```
 
-##### - Async message consuming with acknowledgement: 
+##### - Async message consuming with acknowledge: 
 Consume only n-messages:
 ```kotlin
 connection.channel {

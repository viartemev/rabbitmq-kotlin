--- conflicted
+++ resolved
@@ -89,12 +89,8 @@
 
     dependencies {
         testImplementation "com.rabbitmq:http-client:$rabbitmq_http_client_version"
-<<<<<<< HEAD
         testImplementation "org.awaitility:awaitility-kotlin:4.0.3"
-        testImplementation "org.springframework:spring-web:5.3.1"
-=======
         testImplementation "org.springframework:spring-web:5.3.5"
->>>>>>> 3a69023e
         testImplementation "org.apache.httpcomponents:httpclient:$httpclient_version"
         testCompile "org.testcontainers:testcontainers:$testcontainers_version"
         testCompile "org.testcontainers:junit-jupiter:$testcontainers_version"

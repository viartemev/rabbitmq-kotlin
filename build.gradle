--- conflicted
+++ resolved
@@ -218,13 +218,8 @@
 
     dependencies {
         compile rootProject
-<<<<<<< HEAD
-        compile "org.openjdk.jmh:jmh-core:1.22"
+        compile "org.openjdk.jmh:jmh-core:1.23"
         jmh 'org.openjdk.jmh:jmh-generator-annprocess:1.23'
-=======
-        compile "org.openjdk.jmh:jmh-core:1.23"
-        jmh 'org.openjdk.jmh:jmh-generator-annprocess:1.22'
->>>>>>> d77f3041
     }
 
     task deleteEmptyBmList(type: Delete) {

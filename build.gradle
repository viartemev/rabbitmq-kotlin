--- conflicted
+++ resolved
@@ -158,13 +158,8 @@
         implementation 'com.fasterxml.jackson.module:jackson-module-kotlin'
         implementation 'org.jetbrains.kotlin:kotlin-reflect'
         implementation 'org.jetbrains.kotlin:kotlin-stdlib-jdk8'
-<<<<<<< HEAD
         implementation 'org.jetbrains.kotlinx:kotlinx-coroutines-core:1.3.1'
-        implementation 'org.jetbrains.kotlinx:kotlinx-coroutines-reactor:1.3.0'
-=======
-        implementation 'org.jetbrains.kotlinx:kotlinx-coroutines-core:1.3.0'
         implementation 'org.jetbrains.kotlinx:kotlinx-coroutines-reactor:1.3.1'
->>>>>>> bd2a4a0b
         testImplementation('org.springframework.boot:spring-boot-starter-test') {
             exclude module: 'junit'
         }

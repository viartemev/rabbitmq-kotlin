buildscript {
    ext {
        kotlin_version = '1.3.60'
        rabbitmq_java_client_version = '5.7.3'
        junit_jupiter_version = '5.5.2'
        junit_plugin_version = '1.2.0'
        kluent_version = '1.48'
        ktor_version = '1.2.6'
        vertx_version = '3.8.4'
        testcontainers_version = '1.12.3'
        httpclient_version = '4.5.10'
        rabbitmq_http_client_version = '3.5.0.RELEASE'
    }

    repositories {
        mavenCentral()
        maven { url "https://plugins.gradle.org/m2/" }
        maven { url 'https://repo.spring.io/snapshot' }
        maven { url 'https://repo.spring.io/milestone' }
        jcenter()
    }

    dependencies {
        classpath "com.novoda:bintray-release:0.9.1"
        classpath "org.jetbrains.kotlin:kotlin-gradle-plugin:$kotlin_version"
        classpath "com.github.jengelman.gradle.plugins:shadow:5.1.0"
        classpath "me.champeau.gradle:jmh-gradle-plugin:0.4.8"
        classpath "org.springframework.boot:spring-boot-gradle-plugin:2.3.0.BUILD-SNAPSHOT"
        classpath "org.jetbrains.kotlin:kotlin-allopen:1.3.60"
        classpath "com.github.jengelman.gradle.plugins:shadow:5.1.0"
        classpath 'com.adarshr:gradle-test-logger-plugin:2.0.0'
    }
}

plugins {
    id 'jacoco'
    id 'com.github.johnrengelman.shadow' version '5.2.0'
}

configure(allprojects) { project ->
    group = 'com.viartemev'

    apply plugin: "java"
    apply plugin: "kotlin"
    apply plugin: "idea"

    repositories {
        mavenCentral()
        jcenter()
    }

    compileKotlin {
        kotlinOptions.jvmTarget = "1.8"
    }
    compileTestKotlin {
        kotlinOptions.jvmTarget = "1.8"
    }

    sourceCompatibility = 1.8

    dependencies {
        compile 'io.github.microutils:kotlin-logging:1.7.8'

        compile "com.rabbitmq:amqp-client:$rabbitmq_java_client_version"
        compile "org.jetbrains.kotlin:kotlin-stdlib-jdk8:$kotlin_version"
        compile "org.jetbrains.kotlin:kotlin-reflect:$kotlin_version"
<<<<<<< HEAD
        compile "org.jetbrains.kotlinx:kotlinx-coroutines-jdk8:1.3.2-1.3.60"
        implementation 'org.jetbrains.kotlinx:kotlinx-coroutines-core:1.3.2'
=======
        compile "org.jetbrains.kotlinx:kotlinx-coroutines-jdk8:1.3.2"
        implementation 'org.jetbrains.kotlinx:kotlinx-coroutines-core:1.3.2-1.3.60'
>>>>>>> 020499ad
        testCompile 'org.slf4j:slf4j-api:2.0.0-alpha1'
        testRuntime 'ch.qos.logback:logback-classic:1.3.0-alpha5'
        testRuntime 'ch.qos.logback:logback-core:1.3.0-alpha5'
    }
}

configure(rootProject) {
    version = '0.0.6'

    apply plugin: "com.novoda.bintray-release"
    apply plugin: 'com.adarshr.test-logger'

    test {
        useJUnitPlatform()
    }

    jacocoTestReport {
        reports {
            xml.enabled true
            html.enabled true
        }
    }

    dependencies {
        testImplementation "com.rabbitmq:http-client:$rabbitmq_http_client_version"
        testImplementation "org.springframework:spring-web:5.2.0.RELEASE"
        testImplementation "org.apache.httpcomponents:httpclient:$httpclient_version"
        testCompile "org.testcontainers:testcontainers:$testcontainers_version"
        testCompile "org.testcontainers:junit-jupiter:$testcontainers_version"
        testCompile "com.nhaarman:mockito-kotlin:1.6.0"
        testCompile "org.junit.jupiter:junit-jupiter-api:$junit_jupiter_version"
        testRuntime "org.junit.jupiter:junit-jupiter-engine:$junit_jupiter_version"
    }

    publish {
        userOrg = 'viartemev'
        repoName = 'Maven'
        groupId = 'com.viartemev'
        artifactId = 'the-white-rabbit'
        publishVersion = '0.0.6'
        desc = 'The White Rabbit is an asynchronous RabbitMQ library based on Kotlin coroutines'
        website = 'https://github.com/viartemev/the-white-rabbit'
        licences = ['MIT']
    }
}

project('the-white-rabbit-ktor-example') {
    apply plugin: 'application'
    mainClassName = "io.ktor.server.netty.EngineMain"

    repositories {
        mavenLocal()
        jcenter()
        maven { url 'https://kotlin.bintray.com/ktor' }
    }

    sourceSets {
        main.kotlin.srcDirs = main.java.srcDirs = ['src']
        test.kotlin.srcDirs = test.java.srcDirs = ['test']
        main.resources.srcDirs = ['resources']
        test.resources.srcDirs = ['testresources']
    }

    dependencies {
        compile rootProject
        compile "org.jetbrains.kotlin:kotlin-stdlib-jdk8:$kotlin_version"
        compile "io.ktor:ktor-server-netty:$ktor_version"
        compile "ch.qos.logback:logback-classic:1.3.0-alpha5"
        compile "io.ktor:ktor-server-core:$ktor_version"
        compile "io.ktor:ktor-jackson:$ktor_version"
        testCompile "io.ktor:ktor-server-tests:$ktor_version"
    }

}

project('the-white-rabbit-spring-boot-example') {
    repositories {
        maven { url 'https://repo.spring.io/snapshot' }
        maven { url 'https://repo.spring.io/milestone' }
    }

    apply plugin: "org.jetbrains.kotlin.plugin.spring"
    apply plugin: "org.springframework.boot"
    apply plugin: "io.spring.dependency-management"

    test {
        useJUnitPlatform()
    }

    dependencies {
        compile rootProject
        implementation 'org.springframework.boot:spring-boot-starter-webflux'
        implementation 'com.fasterxml.jackson.module:jackson-module-kotlin'
        implementation 'org.jetbrains.kotlin:kotlin-reflect'
        implementation 'org.jetbrains.kotlin:kotlin-stdlib-jdk8'
        implementation 'org.jetbrains.kotlinx:kotlinx-coroutines-core:1.3.2-1.3.60'
        implementation 'org.jetbrains.kotlinx:kotlinx-coroutines-reactor:1.3.2'
        testImplementation('org.springframework.boot:spring-boot-starter-test') {
            exclude module: 'junit'
        }
        testImplementation 'org.junit.jupiter:junit-jupiter-api'
        testRuntimeOnly 'org.junit.jupiter:junit-jupiter-engine'
        testImplementation 'io.projectreactor:reactor-test'
    }
}

project('the-white-rabbit-vertx-example') {
    apply plugin: "com.github.johnrengelman.shadow"
    apply plugin: "application"

    mainClassName = 'io.vertx.core.Launcher'
    def mainVerticleName = 'com.viartemev.the_white_rabbit_vertx_example.App'

    shadowJar {
        classifier = 'fat'
        mergeServiceFiles {
            include 'META-INF/services/io.vertx.core.spi.VerticleFactory'
        }
    }

    dependencies {
        compile rootProject
        compile "io.vertx:vertx-lang-kotlin:$vertx_version"
        compile "io.vertx:vertx-lang-kotlin-coroutines:$vertx_version"
        compile "io.vertx:vertx-web:$vertx_version"
    }
}

project('the-white-rabbit-example') {
    dependencies {
        compile rootProject
        compile group: 'org.slf4j', name: 'slf4j-api', version: '2.0.0-alpha1'
        runtime group: 'ch.qos.logback', name: 'logback-classic', version: '1.3.0-alpha4'
        runtime group: 'ch.qos.logback', name: 'logback-core', version: '1.3.0-alpha4'
    }
}

project('benchmarks') {
    apply plugin: "com.github.johnrengelman.shadow"
    apply plugin: "me.champeau.gradle.jmh"

    jmh.jmhVersion = '1.21'

    jmhJar {
        baseName 'benchmarks'
        classifier = null
        version = null
        destinationDir = file("$rootDir")
    }

    dependencies {
        compile rootProject
        compile "org.openjdk.jmh:jmh-core:1.22"
        jmh 'org.openjdk.jmh:jmh-generator-annprocess:1.21'
    }

    task deleteEmptyBmList(type: Delete) {
        delete "$buildDir/jmh-generated-classes/META-INF/BenchmarkList"
    }
    jmhCompileGeneratedClasses.finalizedBy deleteEmptyBmList
}
<|MERGE_RESOLUTION|>--- conflicted
+++ resolved
@@ -64,13 +64,8 @@
         compile "com.rabbitmq:amqp-client:$rabbitmq_java_client_version"
         compile "org.jetbrains.kotlin:kotlin-stdlib-jdk8:$kotlin_version"
         compile "org.jetbrains.kotlin:kotlin-reflect:$kotlin_version"
-<<<<<<< HEAD
         compile "org.jetbrains.kotlinx:kotlinx-coroutines-jdk8:1.3.2-1.3.60"
-        implementation 'org.jetbrains.kotlinx:kotlinx-coroutines-core:1.3.2'
-=======
-        compile "org.jetbrains.kotlinx:kotlinx-coroutines-jdk8:1.3.2"
         implementation 'org.jetbrains.kotlinx:kotlinx-coroutines-core:1.3.2-1.3.60'
->>>>>>> 020499ad
         testCompile 'org.slf4j:slf4j-api:2.0.0-alpha1'
         testRuntime 'ch.qos.logback:logback-classic:1.3.0-alpha5'
         testRuntime 'ch.qos.logback:logback-core:1.3.0-alpha5'

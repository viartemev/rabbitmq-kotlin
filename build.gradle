buildscript {
    ext {
        kotlin_version = '1.4.0'
        rabbitmq_java_client_version = '5.9.0'
        junit_jupiter_version = '5.6.2'
        junit_plugin_version = '1.2.0'
        kluent_version = '1.48'
        ktor_version = '1.4.0'
        vertx_version = '3.9.2'
        testcontainers_version = '1.14.3'
        httpclient_version = '4.5.12'
        rabbitmq_http_client_version = '3.7.0.RELEASE'
    }

    repositories {
        mavenCentral()
        maven { url "https://plugins.gradle.org/m2/" }
        //maven { url 'https://repo.spring.io/snapshot' }
        //maven { url 'https://repo.spring.io/milestone' }
        jcenter()
    }

    dependencies {
        classpath "com.novoda:bintray-release:0.9.2"
        classpath "org.jetbrains.kotlin:kotlin-gradle-plugin:$kotlin_version"
        classpath "com.github.jengelman.gradle.plugins:shadow:5.1.0"
        classpath "me.champeau.gradle:jmh-gradle-plugin:0.5.1"
        classpath "org.jetbrains.kotlin:kotlin-allopen:1.3.72"
        classpath "com.github.jengelman.gradle.plugins:shadow:5.1.0"
        classpath 'com.adarshr:gradle-test-logger-plugin:2.1.0'
        //classpath("org.springframework.boot:spring-boot-gradle-plugin:2.2.6.RELEASE")
    }
}

plugins {
    id 'jacoco'
    id 'com.github.johnrengelman.shadow' version '6.0.0'
}

configure(allprojects) { project ->
    group = 'com.viartemev'

    apply plugin: "java"
    apply plugin: "kotlin"
    apply plugin: "idea"

    repositories {
        mavenCentral()
        jcenter()
    }

    compileKotlin {
        kotlinOptions.jvmTarget = "1.8"
    }
    compileTestKotlin {
        kotlinOptions.jvmTarget = "1.8"
    }

    sourceCompatibility = 1.8

    dependencies {
        compile 'io.github.microutils:kotlin-logging:1.8.3'

        compile "com.rabbitmq:amqp-client:$rabbitmq_java_client_version"
        compile "org.jetbrains.kotlin:kotlin-stdlib-jdk8:$kotlin_version"
        compile "org.jetbrains.kotlin:kotlin-reflect:$kotlin_version"
        compile "org.jetbrains.kotlinx:kotlinx-coroutines-jdk8:1.3.7-mpp-dev-11"
        implementation 'org.jetbrains.kotlinx:kotlinx-coroutines-core:1.3.9-native-mt'
        testCompile 'org.slf4j:slf4j-api:2.0.0-alpha1'
        testRuntime 'ch.qos.logback:logback-classic:1.3.0-alpha5'
        testRuntime 'ch.qos.logback:logback-core:1.3.0-alpha5'
    }
}

configure(rootProject) {
    version = '0.0.6'

    apply plugin: "com.novoda.bintray-release"
    apply plugin: 'com.adarshr.test-logger'

    test {
        useJUnitPlatform()
    }

    jacocoTestReport {
        reports {
            xml.enabled true
            html.enabled true
        }
    }

    dependencies {
        testImplementation "com.rabbitmq:http-client:$rabbitmq_http_client_version"
        testImplementation "org.springframework:spring-web:5.2.7.RELEASE"
        testImplementation "org.apache.httpcomponents:httpclient:$httpclient_version"
        testCompile "org.testcontainers:testcontainers:$testcontainers_version"
        testCompile "org.testcontainers:junit-jupiter:$testcontainers_version"
        testCompile "com.nhaarman:mockito-kotlin:1.6.0"
        testCompile "org.junit.jupiter:junit-jupiter-api:$junit_jupiter_version"
        testRuntime "org.junit.jupiter:junit-jupiter-engine:$junit_jupiter_version"
    }

    publish {
        userOrg = 'viartemev'
        repoName = 'Maven'
        groupId = 'com.viartemev'
        artifactId = 'the-white-rabbit'
        publishVersion = '0.0.6'
        desc = 'The White Rabbit is an asynchronous RabbitMQ library based on Kotlin coroutines'
        website = 'https://github.com/viartemev/the-white-rabbit'
        licences = ['MIT']
    }
}

project('the-white-rabbit-ktor-example') {
    apply plugin: 'application'
    mainClassName = "io.ktor.server.netty.EngineMain"

    repositories {
        mavenLocal()
        jcenter()
        maven { url 'https://kotlin.bintray.com/ktor' }
    }

    sourceSets {
        main.kotlin.srcDirs = main.java.srcDirs = ['src']
        test.kotlin.srcDirs = test.java.srcDirs = ['test']
        main.resources.srcDirs = ['resources']
        test.resources.srcDirs = ['testresources']
    }

    dependencies {
        compile rootProject
        compile "org.jetbrains.kotlin:kotlin-stdlib-jdk8:$kotlin_version"
        compile "io.ktor:ktor-server-netty:$ktor_version"
        compile "ch.qos.logback:logback-classic:1.3.0-alpha5"
        compile "io.ktor:ktor-server-core:$ktor_version"
        compile "io.ktor:ktor-jackson:$ktor_version"
        testCompile "io.ktor:ktor-server-tests:$ktor_version"
    }

}

/*project('the-white-rabbit-spring-boot-example') {
    repositories {
        maven { url 'https://repo.spring.io/snapshot' }
        maven { url 'https://repo.spring.io/milestone' }
    }

    apply plugin: "org.jetbrains.kotlin.plugin.spring"
    apply plugin: org.springframework.boot.gradle.plugin.SpringBootPlugin
    apply plugin: "io.spring.dependency-management"

    test {
        useJUnitPlatform()
    }

    dependencies {
        compile rootProject
        implementation 'org.springframework.boot:spring-boot-starter-webflux'
        implementation 'com.fasterxml.jackson.module:jackson-module-kotlin'
        implementation 'org.jetbrains.kotlin:kotlin-reflect'
        implementation 'org.jetbrains.kotlin:kotlin-stdlib-jdk8'
        implementation 'org.jetbrains.kotlinx:kotlinx-coroutines-core:1.3.3-native-mt'
        implementation 'org.jetbrains.kotlinx:kotlinx-coroutines-core:1.3.3'
        testImplementation('org.springframework.boot:spring-boot-starter-test') {
            exclude module: 'junit'
        }
        testImplementation 'org.junit.jupiter:junit-jupiter-api'
        testRuntimeOnly 'org.junit.jupiter:junit-jupiter-engine'
        testImplementation 'io.projectreactor:reactor-test'
    }
}*/

project('the-white-rabbit-vertx-example') {
    apply plugin: "com.github.johnrengelman.shadow"
    apply plugin: "application"

    mainClassName = 'io.vertx.core.Launcher'
    def mainVerticleName = 'com.viartemev.the_white_rabbit_vertx_example.App'

    shadowJar {
        classifier = 'fat'
        mergeServiceFiles {
            include 'META-INF/services/io.vertx.core.spi.VerticleFactory'
        }
    }

    dependencies {
        compile rootProject
        compile "io.vertx:vertx-lang-kotlin:$vertx_version"
        compile "io.vertx:vertx-lang-kotlin-coroutines:$vertx_version"
        compile "io.vertx:vertx-web:$vertx_version"
    }
}

project('the-white-rabbit-example') {
    dependencies {
        compile rootProject
        compile group: 'org.slf4j', name: 'slf4j-api', version: '2.0.0-alpha1'
        runtime group: 'ch.qos.logback', name: 'logback-classic', version: '1.3.0-alpha4'
        runtime group: 'ch.qos.logback', name: 'logback-core', version: '1.3.0-alpha4'
    }
}

project('benchmarks') {
    apply plugin: "com.github.johnrengelman.shadow"
    apply plugin: "me.champeau.gradle.jmh"

    jmh.jmhVersion = '1.21'

    jmhJar {
        baseName 'benchmarks'
        classifier = null
        version = null
        destinationDir = file("$rootDir")
    }

    dependencies {
        compile rootProject
<<<<<<< HEAD
        compile "org.openjdk.jmh:jmh-core:1.25.2"
        jmh 'org.openjdk.jmh:jmh-generator-annprocess:1.25.1'
=======
        compile "org.openjdk.jmh:jmh-core:1.25.1"
        jmh 'org.openjdk.jmh:jmh-generator-annprocess:1.25.2'
>>>>>>> 74fffa69
    }

    task deleteEmptyBmList(type: Delete) {
        delete "$buildDir/jmh-generated-classes/META-INF/BenchmarkList"
    }
    jmhCompileGeneratedClasses.finalizedBy deleteEmptyBmList
}
<|MERGE_RESOLUTION|>--- conflicted
+++ resolved
@@ -218,13 +218,8 @@
 
     dependencies {
         compile rootProject
-<<<<<<< HEAD
         compile "org.openjdk.jmh:jmh-core:1.25.2"
-        jmh 'org.openjdk.jmh:jmh-generator-annprocess:1.25.1'
-=======
-        compile "org.openjdk.jmh:jmh-core:1.25.1"
         jmh 'org.openjdk.jmh:jmh-generator-annprocess:1.25.2'
->>>>>>> 74fffa69
     }
 
     task deleteEmptyBmList(type: Delete) {

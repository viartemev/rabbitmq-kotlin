--- conflicted
+++ resolved
@@ -67,13 +67,8 @@
         compile "org.jetbrains.kotlinx:kotlinx-coroutines-jdk8:1.3.2"
         implementation 'org.jetbrains.kotlinx:kotlinx-coroutines-core:1.3.2'
         testCompile 'org.slf4j:slf4j-api:2.0.0-alpha1'
-<<<<<<< HEAD
-        testRuntime 'ch.qos.logback:logback-classic:1.3.0-alpha4'
+        testRuntime 'ch.qos.logback:logback-classic:1.3.0-alpha5'
         testRuntime 'ch.qos.logback:logback-core:1.3.0-alpha5'
-=======
-        testRuntime 'ch.qos.logback:logback-classic:1.3.0-alpha5'
-        testRuntime 'ch.qos.logback:logback-core:1.3.0-alpha4'
->>>>>>> 1be375fc
     }
 }
 

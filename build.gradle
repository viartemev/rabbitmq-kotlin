buildscript {
    ext {
        kotlin_version = '1.4.10'
        rabbitmq_java_client_version = '5.10.0'
        junit_jupiter_version = '5.7.0'
        junit_plugin_version = '1.2.0'
        kluent_version = '1.48'
        ktor_version = '1.5.1'
        vertx_version = '4.0.0'
        testcontainers_version = '1.15.0'
        httpclient_version = '4.5.13'
        rabbitmq_http_client_version = '3.7.0.RELEASE'
    }

    repositories {
        mavenCentral()
        maven { url "https://plugins.gradle.org/m2/" }
        //maven { url 'https://repo.spring.io/snapshot' }
        //maven { url 'https://repo.spring.io/milestone' }
        jcenter()
    }

    dependencies {
        classpath "com.novoda:bintray-release:0.9.2"
        classpath "org.jetbrains.kotlin:kotlin-gradle-plugin:$kotlin_version"
        classpath "com.github.jengelman.gradle.plugins:shadow:5.1.0"
<<<<<<< HEAD
        classpath "me.champeau.gradle:jmh-gradle-plugin:0.5.2"
        classpath "org.jetbrains.kotlin:kotlin-allopen:1.4.31"
=======
        classpath "me.champeau.gradle:jmh-gradle-plugin:0.5.3"
        classpath "org.jetbrains.kotlin:kotlin-allopen:1.4.30"
>>>>>>> fbf6f365
        classpath "com.github.jengelman.gradle.plugins:shadow:5.1.0"
        classpath 'com.adarshr:gradle-test-logger-plugin:2.1.1'
        //classpath("org.springframework.boot:spring-boot-gradle-plugin:2.2.6.RELEASE")
    }
}

plugins {
    id 'jacoco'
    id 'com.github.johnrengelman.shadow' version '6.1.0'
}

configure(allprojects) { project ->
    group = 'com.viartemev'

    apply plugin: "java"
    apply plugin: "kotlin"
    apply plugin: "idea"

    repositories {
        mavenCentral()
        jcenter()
    }

    compileKotlin {
        kotlinOptions.jvmTarget = "1.8"
    }
    compileTestKotlin {
        kotlinOptions.jvmTarget = "1.8"
    }

    sourceCompatibility = 1.8

    dependencies {
        compile 'io.github.microutils:kotlin-logging:2.0.6'

        compile "com.rabbitmq:amqp-client:$rabbitmq_java_client_version"
        compile "org.jetbrains.kotlin:kotlin-stdlib-jdk8:$kotlin_version"
        compile "org.jetbrains.kotlin:kotlin-reflect:$kotlin_version"
        compile "org.jetbrains.kotlinx:kotlinx-coroutines-jdk8:1.3.7-mpp-dev-11"
        implementation 'org.jetbrains.kotlinx:kotlinx-coroutines-core:1.4.2-native-mt'
        testCompile 'org.slf4j:slf4j-api:2.0.0-alpha1'
        testRuntime 'ch.qos.logback:logback-classic:1.3.0-alpha5'
        testRuntime 'ch.qos.logback:logback-core:1.3.0-alpha5'
    }
}

configure(rootProject) {
    version = '0.0.6'

    apply plugin: "com.novoda.bintray-release"
    apply plugin: 'com.adarshr.test-logger'

    test {
        useJUnitPlatform()
    }

    jacocoTestReport {
        reports {
            xml.enabled true
            html.enabled true
        }
    }

    dependencies {
        testImplementation "com.rabbitmq:http-client:$rabbitmq_http_client_version"
        testImplementation "org.springframework:spring-web:5.3.1"
        testImplementation "org.apache.httpcomponents:httpclient:$httpclient_version"
        testCompile "org.testcontainers:testcontainers:$testcontainers_version"
        testCompile "org.testcontainers:junit-jupiter:$testcontainers_version"
        testCompile "com.nhaarman:mockito-kotlin:1.6.0"
        testCompile "org.junit.jupiter:junit-jupiter-api:$junit_jupiter_version"
        testRuntime "org.junit.jupiter:junit-jupiter-engine:$junit_jupiter_version"
    }

    publish {
        userOrg = 'viartemev'
        repoName = 'Maven'
        groupId = 'com.viartemev'
        artifactId = 'the-white-rabbit'
        publishVersion = '0.0.6'
        desc = 'The White Rabbit is an asynchronous RabbitMQ library based on Kotlin coroutines'
        website = 'https://github.com/viartemev/the-white-rabbit'
        licences = ['MIT']
    }
}

project('the-white-rabbit-ktor-example') {
    apply plugin: 'application'
    mainClassName = "io.ktor.server.netty.EngineMain"

    repositories {
        mavenLocal()
        jcenter()
        maven { url 'https://kotlin.bintray.com/ktor' }
    }

    sourceSets {
        main.kotlin.srcDirs = main.java.srcDirs = ['src']
        test.kotlin.srcDirs = test.java.srcDirs = ['test']
        main.resources.srcDirs = ['resources']
        test.resources.srcDirs = ['testresources']
    }

    dependencies {
        compile rootProject
        compile "org.jetbrains.kotlin:kotlin-stdlib-jdk8:$kotlin_version"
        compile "io.ktor:ktor-server-netty:$ktor_version"
        compile "ch.qos.logback:logback-classic:1.3.0-alpha5"
        compile "io.ktor:ktor-server-core:$ktor_version"
        compile "io.ktor:ktor-jackson:$ktor_version"
        testCompile "io.ktor:ktor-server-tests:$ktor_version"
    }

}

/*project('the-white-rabbit-spring-boot-example') {
    repositories {
        maven { url 'https://repo.spring.io/snapshot' }
        maven { url 'https://repo.spring.io/milestone' }
    }

    apply plugin: "org.jetbrains.kotlin.plugin.spring"
    apply plugin: org.springframework.boot.gradle.plugin.SpringBootPlugin
    apply plugin: "io.spring.dependency-management"

    test {
        useJUnitPlatform()
    }

    dependencies {
        compile rootProject
        implementation 'org.springframework.boot:spring-boot-starter-webflux'
        implementation 'com.fasterxml.jackson.module:jackson-module-kotlin'
        implementation 'org.jetbrains.kotlin:kotlin-reflect'
        implementation 'org.jetbrains.kotlin:kotlin-stdlib-jdk8'
        implementation 'org.jetbrains.kotlinx:kotlinx-coroutines-core:1.3.3-native-mt'
        implementation 'org.jetbrains.kotlinx:kotlinx-coroutines-core:1.3.3'
        testImplementation('org.springframework.boot:spring-boot-starter-test') {
            exclude module: 'junit'
        }
        testImplementation 'org.junit.jupiter:junit-jupiter-api'
        testRuntimeOnly 'org.junit.jupiter:junit-jupiter-engine'
        testImplementation 'io.projectreactor:reactor-test'
    }
}*/

project('the-white-rabbit-vertx-example') {
    apply plugin: "com.github.johnrengelman.shadow"
    apply plugin: "application"

    mainClassName = 'io.vertx.core.Launcher'
    def mainVerticleName = 'com.viartemev.the_white_rabbit_vertx_example.App'

    shadowJar {
        classifier = 'fat'
        mergeServiceFiles {
            include 'META-INF/services/io.vertx.core.spi.VerticleFactory'
        }
    }

    dependencies {
        compile rootProject
        compile "io.vertx:vertx-lang-kotlin:$vertx_version"
        compile "io.vertx:vertx-lang-kotlin-coroutines:$vertx_version"
        compile "io.vertx:vertx-web:$vertx_version"
    }
}

project('the-white-rabbit-example') {
    dependencies {
        compile rootProject
        compile group: 'org.slf4j', name: 'slf4j-api', version: '2.0.0-alpha1'
        runtime group: 'ch.qos.logback', name: 'logback-classic', version: '1.3.0-alpha4'
        runtime group: 'ch.qos.logback', name: 'logback-core', version: '1.3.0-alpha4'
    }
}

project('benchmarks') {
    apply plugin: "com.github.johnrengelman.shadow"
    apply plugin: "me.champeau.gradle.jmh"

    jmh.jmhVersion = '1.21'

    jmhJar {
        baseName 'benchmarks'
        classifier = null
        version = null
        destinationDir = file("$rootDir")
    }

    dependencies {
        compile rootProject
        compile "org.openjdk.jmh:jmh-core:1.25.1"
        jmh 'org.openjdk.jmh:jmh-generator-annprocess:1.27'
    }

    task deleteEmptyBmList(type: Delete) {
        delete "$buildDir/jmh-generated-classes/META-INF/BenchmarkList"
    }
    jmhCompileGeneratedClasses.finalizedBy deleteEmptyBmList
}
<|MERGE_RESOLUTION|>--- conflicted
+++ resolved
@@ -24,13 +24,8 @@
         classpath "com.novoda:bintray-release:0.9.2"
         classpath "org.jetbrains.kotlin:kotlin-gradle-plugin:$kotlin_version"
         classpath "com.github.jengelman.gradle.plugins:shadow:5.1.0"
-<<<<<<< HEAD
-        classpath "me.champeau.gradle:jmh-gradle-plugin:0.5.2"
+        classpath "me.champeau.gradle:jmh-gradle-plugin:0.5.3"
         classpath "org.jetbrains.kotlin:kotlin-allopen:1.4.31"
-=======
-        classpath "me.champeau.gradle:jmh-gradle-plugin:0.5.3"
-        classpath "org.jetbrains.kotlin:kotlin-allopen:1.4.30"
->>>>>>> fbf6f365
         classpath "com.github.jengelman.gradle.plugins:shadow:5.1.0"
         classpath 'com.adarshr:gradle-test-logger-plugin:2.1.1'
         //classpath("org.springframework.boot:spring-boot-gradle-plugin:2.2.6.RELEASE")

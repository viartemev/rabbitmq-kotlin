buildscript {
    ext {
        kotlin_version = '1.3.21'
<<<<<<< HEAD
        rabbitMqJavaClientVersion = '5.6.0'
        junit_jupiter_version = '5.4.2'
=======
        rabbitMqJavaClientVersion = '5.7.0'
        junit_jupiter_version = '5.4.1'
>>>>>>> 2c0854d3
        junit_plugin_version = '1.2.0'
        kluent_version = '1.48'
        ktor_version = '1.1.4'
        vertx_version = '3.7.0'
    }

    repositories {
        mavenCentral()
        maven { url "https://plugins.gradle.org/m2/" }
        maven { url 'https://repo.spring.io/snapshot' }
        maven { url 'https://repo.spring.io/milestone' }
        jcenter()
    }

    dependencies {
        classpath "com.novoda:bintray-release:0.9"
        classpath "org.jetbrains.kotlin:kotlin-gradle-plugin:$kotlin_version"
        classpath "com.github.jengelman.gradle.plugins:shadow:5.0.0"
        classpath "me.champeau.gradle:jmh-gradle-plugin:0.4.8"
        classpath "org.springframework.boot:spring-boot-gradle-plugin:2.2.0.BUILD-SNAPSHOT"
        classpath "org.jetbrains.kotlin:kotlin-allopen:1.3.30"
        classpath "com.github.jengelman.gradle.plugins:shadow:5.0.0"
        classpath 'com.adarshr:gradle-test-logger-plugin:1.6.0'
    }
}

plugins {
    id 'jacoco'
    id 'com.github.johnrengelman.shadow' version '1.2.4'
}

configure(allprojects) { project ->
    group = 'com.viartemev'

    apply plugin: "java"
    apply plugin: "kotlin"
    apply plugin: "idea"

    repositories {
        mavenCentral()
        jcenter()
    }

    compileKotlin {
        kotlinOptions.jvmTarget = "1.8"
    }
    compileTestKotlin {
        kotlinOptions.jvmTarget = "1.8"
    }

    sourceCompatibility = 1.8

    dependencies {
        compile 'io.github.microutils:kotlin-logging:1.6.26'

        compile "com.rabbitmq:amqp-client:$rabbitMqJavaClientVersion"
        compile "org.jetbrains.kotlin:kotlin-stdlib-jdk8:$kotlin_version"
        compile "org.jetbrains.kotlin:kotlin-reflect:$kotlin_version"
        compile "org.jetbrains.kotlinx:kotlinx-coroutines-jdk8:1.2.0"
        implementation 'org.jetbrains.kotlinx:kotlinx-coroutines-core:1.1.1'

        testCompile 'org.slf4j:slf4j-api:1.8.0-beta4'
        testRuntime 'ch.qos.logback:logback-classic:1.3.0-alpha4'
        testRuntime 'ch.qos.logback:logback-core:1.3.0-alpha4'
    }
}

configure(rootProject) {
    version = '0.0.5'

    apply plugin: "com.novoda.bintray-release"
    apply plugin: 'com.adarshr.test-logger'

    test {
        useJUnitPlatform()
    }

    jacocoTestReport {
        reports {
            xml.enabled true
            html.enabled true
        }
    }

    dependencies {
        testImplementation "com.rabbitmq:http-client:3.2.0.RELEASE"
        testImplementation "org.springframework:spring-web:5.1.6.RELEASE"
        testImplementation "org.apache.httpcomponents:httpclient:4.5.8"
        testCompile "org.testcontainers:testcontainers:1.11.2"
        testCompile "org.testcontainers:junit-jupiter:1.11.1"
        testCompile "com.nhaarman:mockito-kotlin:1.6.0"
        testCompile "org.junit.jupiter:junit-jupiter-api:$junit_jupiter_version"
        testRuntime "org.junit.jupiter:junit-jupiter-engine:$junit_jupiter_version"
    }

    publish {
        userOrg = 'viartemev'
        repoName = 'Maven'
        groupId = 'com.viartemev'
        artifactId = 'the-white-rabbit'
        publishVersion = '0.0.5'
        desc = 'The White Rabbit is an asynchronous RabbitMQ library based on Kotlin coroutines'
        website = 'https://github.com/viartemev/the-white-rabbit'
        licences = ['MIT']
    }
}

project('the-white-rabbit-ktor-example') {
    apply plugin: 'application'
    mainClassName = "io.ktor.server.netty.EngineMain"

    repositories {
        mavenLocal()
        jcenter()
        maven { url 'https://kotlin.bintray.com/ktor' }
    }

    sourceSets {
        main.kotlin.srcDirs = main.java.srcDirs = ['src']
        test.kotlin.srcDirs = test.java.srcDirs = ['test']
        main.resources.srcDirs = ['resources']
        test.resources.srcDirs = ['testresources']
    }

    dependencies {
        compile rootProject
        compile "org.jetbrains.kotlin:kotlin-stdlib-jdk8:$kotlin_version"
        compile "io.ktor:ktor-server-netty:$ktor_version"
        compile "ch.qos.logback:logback-classic:1.2.3"
        compile "io.ktor:ktor-server-core:$ktor_version"
        compile "io.ktor:ktor-jackson:$ktor_version"
        testCompile "io.ktor:ktor-server-tests:$ktor_version"
    }

}

project('the-white-rabbit-spring-boot-example') {
    repositories {
        maven { url 'https://repo.spring.io/snapshot' }
        maven { url 'https://repo.spring.io/milestone' }
    }

    apply plugin: "org.jetbrains.kotlin.plugin.spring"
    apply plugin: "org.springframework.boot"
    apply plugin: "io.spring.dependency-management"

    test {
        useJUnitPlatform()
    }

    dependencies {
        compile rootProject
        implementation 'org.springframework.boot:spring-boot-starter-webflux'
        implementation 'com.fasterxml.jackson.module:jackson-module-kotlin'
        implementation 'org.jetbrains.kotlin:kotlin-reflect'
        implementation 'org.jetbrains.kotlin:kotlin-stdlib-jdk8'
        implementation 'org.jetbrains.kotlinx:kotlinx-coroutines-core:1.1.1'
        implementation 'org.jetbrains.kotlinx:kotlinx-coroutines-reactor:1.2.0'
        testImplementation('org.springframework.boot:spring-boot-starter-test') {
            exclude module: 'junit'
        }
        testImplementation 'org.junit.jupiter:junit-jupiter-api'
        testRuntimeOnly 'org.junit.jupiter:junit-jupiter-engine'
        testImplementation 'io.projectreactor:reactor-test'
    }
}

project('the-white-rabbit-vertx-example') {
    apply plugin: "com.github.johnrengelman.shadow"
    apply plugin: "application"

    mainClassName = 'io.vertx.core.Launcher'
    def mainVerticleName = 'com.viartemev.the_white_rabbit_vertx_example.App'

    shadowJar {
        classifier = 'fat'
        mergeServiceFiles {
            include 'META-INF/services/io.vertx.core.spi.VerticleFactory'
        }
    }

    dependencies {
        compile rootProject
        compile "io.vertx:vertx-lang-kotlin:$vertx_version"
        compile "io.vertx:vertx-lang-kotlin-coroutines:$vertx_version"
        compile "io.vertx:vertx-web:$vertx_version"
    }
}

project('the-white-rabbit-example') {
    dependencies {
        compile rootProject
        compile group: 'org.slf4j', name: 'slf4j-api', version: '1.8.0-beta4'
        runtime group: 'ch.qos.logback', name: 'logback-classic', version: '1.3.0-alpha4'
        runtime group: 'ch.qos.logback', name: 'logback-core', version: '1.3.0-alpha4'
    }
}

project('benchmarks') {
    apply plugin: "com.github.johnrengelman.shadow"
    apply plugin: "me.champeau.gradle.jmh"

    jmh.jmhVersion = '1.21'

    jmhJar {
        baseName 'benchmarks'
        classifier = null
        version = null
        destinationDir = file("$rootDir")
    }

    dependencies {
        compile rootProject
        compile "org.openjdk.jmh:jmh-core:1.21"
        jmh 'org.openjdk.jmh:jmh-generator-annprocess:1.21'
    }

    task deleteEmptyBmList(type: Delete) {
        delete "$buildDir/jmh-generated-classes/META-INF/BenchmarkList"
    }
    jmhCompileGeneratedClasses.finalizedBy deleteEmptyBmList
}
<|MERGE_RESOLUTION|>--- conflicted
+++ resolved
@@ -1,13 +1,8 @@
 buildscript {
     ext {
         kotlin_version = '1.3.21'
-<<<<<<< HEAD
-        rabbitMqJavaClientVersion = '5.6.0'
+        rabbitMqJavaClientVersion = '5.7.0'
         junit_jupiter_version = '5.4.2'
-=======
-        rabbitMqJavaClientVersion = '5.7.0'
-        junit_jupiter_version = '5.4.1'
->>>>>>> 2c0854d3
         junit_plugin_version = '1.2.0'
         kluent_version = '1.48'
         ktor_version = '1.1.4'

buildscript {
    ext {
        kotlin_version = '1.3.61'
        rabbitmq_java_client_version = '5.8.0'
        junit_jupiter_version = '5.6.0'
        junit_plugin_version = '1.2.0'
        kluent_version = '1.48'
        ktor_version = '1.3.0'
        vertx_version = '3.8.4'
        testcontainers_version = '1.12.5'
        httpclient_version = '4.5.10'
        rabbitmq_http_client_version = '3.5.0.RELEASE'
    }

    repositories {
        mavenCentral()
        maven { url "https://plugins.gradle.org/m2/" }
        maven { url 'https://repo.spring.io/snapshot' }
        maven { url 'https://repo.spring.io/milestone' }
        jcenter()
    }

    dependencies {
        classpath "com.novoda:bintray-release:0.9.2"
        classpath "org.jetbrains.kotlin:kotlin-gradle-plugin:$kotlin_version"
        classpath "com.github.jengelman.gradle.plugins:shadow:5.1.0"
        classpath "me.champeau.gradle:jmh-gradle-plugin:0.4.8"
        classpath "org.springframework.boot:spring-boot-gradle-plugin:2.3.0.BUILD-SNAPSHOT"
        classpath "org.jetbrains.kotlin:kotlin-allopen:1.3.61"
        classpath "com.github.jengelman.gradle.plugins:shadow:5.1.0"
        classpath 'com.adarshr:gradle-test-logger-plugin:2.0.0'
    }
}

plugins {
    id 'jacoco'
    id 'com.github.johnrengelman.shadow' version '5.2.0'
}

configure(allprojects) { project ->
    group = 'com.viartemev'

    apply plugin: "java"
    apply plugin: "kotlin"
    apply plugin: "idea"

    repositories {
        mavenCentral()
        jcenter()
    }

    compileKotlin {
        kotlinOptions.jvmTarget = "1.8"
    }
    compileTestKotlin {
        kotlinOptions.jvmTarget = "1.8"
    }

    sourceCompatibility = 1.8

    dependencies {
        compile 'io.github.microutils:kotlin-logging:1.7.8'

        compile "com.rabbitmq:amqp-client:$rabbitmq_java_client_version"
        compile "org.jetbrains.kotlin:kotlin-stdlib-jdk8:$kotlin_version"
        compile "org.jetbrains.kotlin:kotlin-reflect:$kotlin_version"
        compile "org.jetbrains.kotlinx:kotlinx-coroutines-jdk8:1.3.3-native-mt"
        implementation 'org.jetbrains.kotlinx:kotlinx-coroutines-core:1.3.3-native-mt'
        testCompile 'org.slf4j:slf4j-api:2.0.0-alpha1'
        testRuntime 'ch.qos.logback:logback-classic:1.3.0-alpha5'
        testRuntime 'ch.qos.logback:logback-core:1.3.0-alpha5'
    }
}

configure(rootProject) {
    version = '0.0.6'

    apply plugin: "com.novoda.bintray-release"
    apply plugin: 'com.adarshr.test-logger'

    test {
        useJUnitPlatform()
    }

    jacocoTestReport {
        reports {
            xml.enabled true
            html.enabled true
        }
    }

    dependencies {
        testImplementation "com.rabbitmq:http-client:$rabbitmq_http_client_version"
        testImplementation "org.springframework:spring-web:5.2.2.RELEASE"
        testImplementation "org.apache.httpcomponents:httpclient:$httpclient_version"
        testCompile "org.testcontainers:testcontainers:$testcontainers_version"
        testCompile "org.testcontainers:junit-jupiter:$testcontainers_version"
        testCompile "com.nhaarman:mockito-kotlin:1.6.0"
        testCompile "org.junit.jupiter:junit-jupiter-api:$junit_jupiter_version"
        testRuntime "org.junit.jupiter:junit-jupiter-engine:$junit_jupiter_version"
    }

    publish {
        userOrg = 'viartemev'
        repoName = 'Maven'
        groupId = 'com.viartemev'
        artifactId = 'the-white-rabbit'
        publishVersion = '0.0.6'
        desc = 'The White Rabbit is an asynchronous RabbitMQ library based on Kotlin coroutines'
        website = 'https://github.com/viartemev/the-white-rabbit'
        licences = ['MIT']
    }
}

project('the-white-rabbit-ktor-example') {
    apply plugin: 'application'
    mainClassName = "io.ktor.server.netty.EngineMain"

    repositories {
        mavenLocal()
        jcenter()
        maven { url 'https://kotlin.bintray.com/ktor' }
    }

    sourceSets {
        main.kotlin.srcDirs = main.java.srcDirs = ['src']
        test.kotlin.srcDirs = test.java.srcDirs = ['test']
        main.resources.srcDirs = ['resources']
        test.resources.srcDirs = ['testresources']
    }

    dependencies {
        compile rootProject
        compile "org.jetbrains.kotlin:kotlin-stdlib-jdk8:$kotlin_version"
        compile "io.ktor:ktor-server-netty:$ktor_version"
        compile "ch.qos.logback:logback-classic:1.3.0-alpha5"
        compile "io.ktor:ktor-server-core:$ktor_version"
        compile "io.ktor:ktor-jackson:$ktor_version"
        testCompile "io.ktor:ktor-server-tests:$ktor_version"
    }

}

project('the-white-rabbit-spring-boot-example') {
    repositories {
        maven { url 'https://repo.spring.io/snapshot' }
        maven { url 'https://repo.spring.io/milestone' }
    }

    apply plugin: "org.jetbrains.kotlin.plugin.spring"
    apply plugin: "org.springframework.boot"
    apply plugin: "io.spring.dependency-management"

    test {
        useJUnitPlatform()
    }

    dependencies {
        compile rootProject
        implementation 'org.springframework.boot:spring-boot-starter-webflux'
        implementation 'com.fasterxml.jackson.module:jackson-module-kotlin'
        implementation 'org.jetbrains.kotlin:kotlin-reflect'
        implementation 'org.jetbrains.kotlin:kotlin-stdlib-jdk8'
<<<<<<< HEAD
        implementation 'org.jetbrains.kotlinx:kotlinx-coroutines-reactor:1.3.3'
        implementation 'org.jetbrains.kotlinx:kotlinx-coroutines-core:1.3.3'
=======
        implementation 'org.jetbrains.kotlinx:kotlinx-coroutines-core:1.3.3-native-mt'
        implementation 'org.jetbrains.kotlinx:kotlinx-coroutines-reactor:1.3.2-1.3.60'
>>>>>>> d77f3041
        testImplementation('org.springframework.boot:spring-boot-starter-test') {
            exclude module: 'junit'
        }
        testImplementation 'org.junit.jupiter:junit-jupiter-api'
        testRuntimeOnly 'org.junit.jupiter:junit-jupiter-engine'
        testImplementation 'io.projectreactor:reactor-test'
    }
}

project('the-white-rabbit-vertx-example') {
    apply plugin: "com.github.johnrengelman.shadow"
    apply plugin: "application"

    mainClassName = 'io.vertx.core.Launcher'
    def mainVerticleName = 'com.viartemev.the_white_rabbit_vertx_example.App'

    shadowJar {
        classifier = 'fat'
        mergeServiceFiles {
            include 'META-INF/services/io.vertx.core.spi.VerticleFactory'
        }
    }

    dependencies {
        compile rootProject
        compile "io.vertx:vertx-lang-kotlin:$vertx_version"
        compile "io.vertx:vertx-lang-kotlin-coroutines:$vertx_version"
        compile "io.vertx:vertx-web:$vertx_version"
    }
}

project('the-white-rabbit-example') {
    dependencies {
        compile rootProject
        compile group: 'org.slf4j', name: 'slf4j-api', version: '2.0.0-alpha1'
        runtime group: 'ch.qos.logback', name: 'logback-classic', version: '1.3.0-alpha4'
        runtime group: 'ch.qos.logback', name: 'logback-core', version: '1.3.0-alpha4'
    }
}

project('benchmarks') {
    apply plugin: "com.github.johnrengelman.shadow"
    apply plugin: "me.champeau.gradle.jmh"

    jmh.jmhVersion = '1.21'

    jmhJar {
        baseName 'benchmarks'
        classifier = null
        version = null
        destinationDir = file("$rootDir")
    }

    dependencies {
        compile rootProject
        compile "org.openjdk.jmh:jmh-core:1.23"
        jmh 'org.openjdk.jmh:jmh-generator-annprocess:1.22'
    }

    task deleteEmptyBmList(type: Delete) {
        delete "$buildDir/jmh-generated-classes/META-INF/BenchmarkList"
    }
    jmhCompileGeneratedClasses.finalizedBy deleteEmptyBmList
}
<|MERGE_RESOLUTION|>--- conflicted
+++ resolved
@@ -161,13 +161,8 @@
         implementation 'com.fasterxml.jackson.module:jackson-module-kotlin'
         implementation 'org.jetbrains.kotlin:kotlin-reflect'
         implementation 'org.jetbrains.kotlin:kotlin-stdlib-jdk8'
-<<<<<<< HEAD
-        implementation 'org.jetbrains.kotlinx:kotlinx-coroutines-reactor:1.3.3'
+        implementation 'org.jetbrains.kotlinx:kotlinx-coroutines-core:1.3.3-native-mt'
         implementation 'org.jetbrains.kotlinx:kotlinx-coroutines-core:1.3.3'
-=======
-        implementation 'org.jetbrains.kotlinx:kotlinx-coroutines-core:1.3.3-native-mt'
-        implementation 'org.jetbrains.kotlinx:kotlinx-coroutines-reactor:1.3.2-1.3.60'
->>>>>>> d77f3041
         testImplementation('org.springframework.boot:spring-boot-starter-test') {
             exclude module: 'junit'
         }
